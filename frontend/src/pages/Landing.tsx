--- conflicted
+++ resolved
@@ -44,7 +44,6 @@
         </nav>
       </header>
 
-<<<<<<< HEAD
       {/* Hero Section */}
       <section className="relative py-20 px-6">
         <div className="max-w-7xl mx-auto text-center">
@@ -55,24 +54,7 @@
             <p className="text-xl md:text-2xl text-slate-600 mb-8 max-w-3xl mx-auto">
               Analyze complexity, spot duplication, and generate safe refactors powered by AI.
             </p>
-=======
-      <main className="max-w-5xl mx-auto p-6">
-        <section className="text-center py-16">
-          <h1 className="text-4xl font-extrabold tracking-tight">Tame your codebase with automated insights</h1>
-          <p className="mt-4 text-slate-600">Analyze complexity, spot duplication, and generate safe refactors powered by AI.</p>
-          {!me.authenticated ? (
-            <>
-              <button onClick={startLogin} className="mt-8 px-4 py-2 bg-black text-white rounded">Sign in with GitHub</button>
-              <button onClick={startLogin} className="mt-4 px-4 py-2 bg-blue-600 text-white rounded">Sign up with GitHub</button>
-            </>
-          ) : (
-            <>
-              <div className="mt-8 text-slate-700">Signed in as <span className="font-semibold">{me.user?.username}</span></div>
-            </>
-          )}
-          {error && <div className="mt-4 text-red-600">{error}</div>}
-        </section>
->>>>>>> 6f45a0a9
+
 
             {!me.authenticated ? (
               <button
